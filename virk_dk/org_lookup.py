# Copyright (c) 2017, Magenta ApS
#
# This Source Code Form is subject to the terms of the Mozilla Public
# License, v. 2.0. If a copy of the MPL was not distributed with this
# file, You can obtain one at http://mozilla.org/MPL/2.0/.
#
# Contributor(s): Heini L. Ovason, Søren Howe Gersager
#

import json
import requests

from jinja2 import Environment, PackageLoader, select_autoescape

env = Environment(
    loader=PackageLoader("virk_dk"),
    autoescape=select_autoescape()
)


def extract_org_info_from_virksomhed(org_dict):
    virksomhed = org_dict.get("_source").get("Vrvirksomhed")
    cvr_no = virksomhed.get("cvrNummer", "")
    virk_meta = virksomhed.get("virksomhedMetadata")
    hoved_branche = virk_meta.get("nyesteHovedbranche")
    r_status = virk_meta.get("sammensatStatus")
    r_branchekode = hoved_branche.get("branchekode")
    r_navn = virk_meta.get("nyesteNavn").get("navn", "")
    r_adresse = virk_meta.get("nyesteBeliggenhedsadresse")
    r_vejnavn = r_adresse.get("vejnavn", "")
    r_husnr = r_adresse.get("husnummerFra", "")
    r_postnr = r_adresse.get("postnummer", "")

    return {
        "cvr_no": cvr_no,
        "navn": r_navn,
        "vejnavn": r_vejnavn,
        "husnr": r_husnr,
        "postnr": r_postnr,
        "branchekode": r_branchekode,
        "status": r_status,
    }


def val_cred_and_url(params_dict):

    template = env.get_template('get_cvr_no_query.j2')

    virk_usr = params_dict.get("virk_usr", None)
    virk_pwd = params_dict.get("virk_pwd", None)
    virk_url = params_dict.get("virk_url", None)

    if virk_usr and virk_pwd and virk_url:
        return True
    else:
        return False


def get_org_info(params_dict):
    """Explanation pending
    """

    if val_cred_and_url(params_dict):

        cvr = params_dict.get("cvr", None)

        # If logged in then these params are the mininimum requirements.
        if cvr:

            here = os.path.dirname(os.path.abspath(__file__))
            template = os.path.join(here, 'query.j2')
            with open(template, "r") as filestream:
                template_string = filestream.read()

            template_object = Template(template_string)

            populated_template = template_object.render(
                cvr=cvr
            )

            url = params_dict.get("virk_url", None)
            usr = params_dict.get("virk_usr", None)
            pwd = params_dict.get("virk_pwd", None)
            headers = {"Content-type": "application/json; charset=UTF-8"}

            # json.decoder.JSONDecodeError does NOT LIKE the linebreaks in
            # the ElasticSearch query in the template.
            # Therefore we remove them before deserializing.
            payload = json.loads(populated_template.replace('\n', ''))

            resp = requests.post(
                url,
                auth=(usr, pwd),
                json=payload,
                headers=headers
            )

            if resp.status_code is 200:

                try:

                    resp_len = len(json.loads(
                        resp.text).get("hits").get("hits")
                    )

                    if resp_len == 1:

                        return resp.text

                    else:

                        # TODO: log(input, err) - Remove return statement

                        return "No hit for -->{0}".format(navn)

                except AttributeError as ae:

                    # TODO: log(input, err) - Remove return statement

                    return "AttributeError --> {0}".format(ae)

            # if resp.status_code ...
            else:

                # TODO: log(input, err) - Remove return statement

                return "HTTP Error --> {0}\nHTTP Body --> {1}".format(
                    resp.status_code,
                    resp.text
                )

        # if org_name ....
        else:

            # TODO: log(input, err) - Remove return statement

            return "ERROR: CVR Number missing in input dictionary."

    # if virk_usr and ...
    else:

        # TODO: log(input, err) - Remove return statement

        return "ERROR: Url and/or user credentials" \
            " are missing in input dictionary."


def get_cvr_no(params_dict):
    """Explanation pending
    """

    if val_cred_and_url(params_dict):

        cvr = params_dict.get("cvr", None)
        org_name = params_dict.get("org_name", None)
        street_name = params_dict.get("street_name", None)
        house_no_from = params_dict.get("house_no_from", None)
        zipcode = params_dict.get("zipcode", None)

        # If logged in then these params are the mininimum requirements.
        if org_name and street_name and house_no_from and zipcode:

            navn = org_name.replace("/", "\\\\/")
            vejnavn = street_name
            # TODO: house letters need to be separate query param!
            hus_nr_fra = house_no_from
            postnr = zipcode

            populated_template = template.render(
                navn=navn,
                vejnavn=vejnavn,
                hus_nr_fra=hus_nr_fra,
                postnr=postnr
            )
<<<<<<< HEAD
            url = virk_url
            usr = virk_usr
            pwd = virk_pwd
=======

            url = params_dict.get("virk_url", None)
            usr = params_dict.get("virk_usr", None)
            pwd = params_dict.get("virk_pwd", None)
>>>>>>> fe41f214
            headers = {"Content-type": "application/json; charset=UTF-8"}

            # json.decoder.JSONDecodeError does NOT LIKE the linebreaks in
            # the ElasticSearch query in the template.
            # Therefore we remove them before deserializing.
            payload = json.loads(populated_template.replace('\n', ''))

            resp = requests.post(
                url,
                auth=(usr, pwd),
                json=payload,
                headers=headers
            )

            if resp.status_code == 200:

                try:

<<<<<<< HEAD
                    resp_len = len(resp.json().get("hits").get("hits"))
=======
                    resp_len = len(json.loads(
                        resp.text).get("hits").get("hits")
                    )
>>>>>>> fe41f214

                    if resp_len == 1:
                        hits = resp.json().get("hits").get("hits")
                        org_info = extract_org_info_from_virksomhed(hits[0])
                        return org_info
                    else:

                        # TODO: log(input, err) - Remove return statement

                        return "No hit for -->{0}".format(navn)

                except AttributeError as ae:

                    # TODO: log(input, err) - Remove return statement

                    return "AttributeError --> {0}".format(ae)

            # if resp.status_code ...
            else:

                # TODO: log(input, err) - Remove return statement

                return "HTTP Error --> {0}\nHTTP Body --> {1}".format(
                    resp.status_code,
                    resp.text
                )

        # if org_name ....
        else:

            # TODO: log(input, err) - Remove return statement

            return "ERROR: Company name and/or address info" \
                " missing in input dictionary."

    # if virk_usr and ...
    else:

        # TODO: log(input, err) - Remove return statement

        return "ERROR: Url and/or user credentials" \
<<<<<<< HEAD
                " are missing in input dictionary."


def get_org_info_from_cvr(params_dict):
    """
    Return an org_info dict from a cvr_number.
    """
    template = env.get_template('get_org_info_from_cvr.j2')

    virk_usr = params_dict.get("virk_usr", None)
    virk_pwd = params_dict.get("virk_pwd", None)
    virk_url = params_dict.get("virk_url", None)

    if not virk_usr or not virk_pwd or not virk_url:
        return ("ERROR: Url and/or user credentials"
                " are missing in input dictionary.")

    cvr_number = params_dict.get("cvr_number", None)
    if not cvr_number:
        return ("ERROR: CVR number is missing in input dictionary.")

    populated_template = template.render(
        cvr_number=cvr_number
    )

    resp = requests.post(
        virk_url,
        auth=(virk_usr, virk_pwd),
        json=json.loads(populated_template),
        headers={"Content-type": "application/json; charset=UTF-8"}
    )
    if not resp.status_code == 200:
        print(resp.status_code, resp.text)
        return

    hits = resp.json().get("hits").get("hits")

    orgs = []

    for org in hits:
        org_info = extract_org_info_from_virksomhed(org)
        orgs.append(org_info)
    return orgs


def get_org_info_from_cvr_p_number_or_name(params_dict):
    """
    Return an org_info dict from a general search on CVR/P number/Name.
    """
    template = env.get_template('get_org_info_from_cvr_p_number_or_name.j2')

    virk_usr = params_dict.get("virk_usr", None)
    virk_pwd = params_dict.get("virk_pwd", None)
    virk_url = params_dict.get("virk_url", None)

    if not virk_usr or not virk_pwd or not virk_url:
        return ("ERROR: Url and/or user credentials"
                " are missing in input dictionary.")

    search_term = params_dict.get("search_term", None)
    if not search_term:
        return ("ERROR: Search term is missing in input dictionary.")

    populated_template = template.render(
        search_term=search_term
    )
    payload = json.loads(populated_template)
    resp = requests.post(
        virk_url,
        auth=(virk_usr, virk_pwd),
        json=payload,
    )
    if not resp.status_code == 200:
        print(resp.status_code, resp.text)
        return
    hits = resp.json().get("hits").get("hits")

    orgs = []

    for org in hits:
        org_info = extract_org_info_from_virksomhed(org)
        orgs.append(org_info)
    return orgs
=======
            " are missing in input dictionary."
>>>>>>> fe41f214
<|MERGE_RESOLUTION|>--- conflicted
+++ resolved
@@ -44,7 +44,6 @@
 
 def val_cred_and_url(params_dict):
 
-    template = env.get_template('get_cvr_no_query.j2')
 
     virk_usr = params_dict.get("virk_usr", None)
     virk_pwd = params_dict.get("virk_pwd", None)
@@ -148,6 +147,7 @@
 def get_cvr_no(params_dict):
     """Explanation pending
     """
+    template = env.get_template('get_cvr_no_query.j2')
 
     if val_cred_and_url(params_dict):
 
@@ -172,16 +172,11 @@
                 hus_nr_fra=hus_nr_fra,
                 postnr=postnr
             )
-<<<<<<< HEAD
-            url = virk_url
-            usr = virk_usr
-            pwd = virk_pwd
-=======
 
             url = params_dict.get("virk_url", None)
             usr = params_dict.get("virk_usr", None)
             pwd = params_dict.get("virk_pwd", None)
->>>>>>> fe41f214
+
             headers = {"Content-type": "application/json; charset=UTF-8"}
 
             # json.decoder.JSONDecodeError does NOT LIKE the linebreaks in
@@ -199,15 +194,7 @@
             if resp.status_code == 200:
 
                 try:
-
-<<<<<<< HEAD
                     resp_len = len(resp.json().get("hits").get("hits"))
-=======
-                    resp_len = len(json.loads(
-                        resp.text).get("hits").get("hits")
-                    )
->>>>>>> fe41f214
-
                     if resp_len == 1:
                         hits = resp.json().get("hits").get("hits")
                         org_info = extract_org_info_from_virksomhed(hits[0])
@@ -248,7 +235,6 @@
         # TODO: log(input, err) - Remove return statement
 
         return "ERROR: Url and/or user credentials" \
-<<<<<<< HEAD
                 " are missing in input dictionary."
 
 
@@ -331,7 +317,4 @@
     for org in hits:
         org_info = extract_org_info_from_virksomhed(org)
         orgs.append(org_info)
-    return orgs
-=======
-            " are missing in input dictionary."
->>>>>>> fe41f214
+    return orgs